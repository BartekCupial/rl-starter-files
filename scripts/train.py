--- conflicted
+++ resolved
@@ -152,13 +152,8 @@
         rreturn_per_episode = utils.synthesize(logs["reshaped_return_per_episode"])
         num_frames_per_episode = utils.synthesize(logs["num_frames_per_episode"])
 
-<<<<<<< HEAD
-        log(
+        logger.info(
             "U {} | F {:06} | FPS {:04.0f} | D {} | rR:x̄σmM {: .2f} {: .2f} {: .2f} {: .2f} | F:x̄σmM {:.1f} {:.1f} {} {} | H {:.3f} | V {:.3f} | pL {: .3f} | vL {:.3f} | ∇ {:.3f}"
-=======
-        logger.info(
-            "U {} | F {:06} | FPS {:04.0f} | D {} | rR:x̄σmM {: .2f} {: .2f} {: .2f} {: .2f} | F:x̄σmM {:.1f} {:.1f} {} {} | H {:.3f} | V {:.3f} | pL {: .3f} | vL {:.3f}"
->>>>>>> 5afd7498
             .format(i, num_frames, fps, duration,
                     *rreturn_per_episode.values(),
                     *num_frames_per_episode.values(),
